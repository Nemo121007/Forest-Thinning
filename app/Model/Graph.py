import json
import tarfile
import re
from typing import Dict

from matplotlib import pyplot as plt
from sklearn.metrics import mean_squared_error, r2_score

from app.Model.Line import Line


class Graph:
    def __init__(self):
        self.dict_line: Dict[str, Line] = {}
        self.dict_model = {}

    def load_graph_in_tar(self, name_file: str):
        tar_path = f'../../data_line/{name_file}.tar'
        dataframes_dict: Dict[str, Line] = {}

        try:
            with tarfile.open(tar_path, 'r') as tar_ref:
                file_member = tar_ref.getmember(f'{name_file}/wpd.json')
                with tar_ref.extractfile(file_member) as file:
                    data = json.load(file)
                if 'datasetColl' not in data:
                    raise KeyError("Key 'datasetColl' is missing in the JSON data")

                data_list = list(data['datasetColl'])
                data_list.sort(key=lambda x: x['name'])

                name: str = ''
                all_x = []
                all_y = []
                all_start_parameter = []

                for i, line in enumerate(data_list):
                    current_name = re.sub(r'\d+$', '', line['name']).strip()

                    # Если имя изменилось, создаём новый объект Line
                    if name != current_name and name:
                        item = Line()
                        item.load_data(name=name, X=all_x, Y=all_y, start_parameter=all_start_parameter)
                        dataframes_dict[name] = item

                        # Сброс данных для нового объекта
                        all_x = []
                        all_y = []
                        all_start_parameter = []

                    name = current_name

                    # Извлечение данных для текущей линии
                    for item_data in line['data']:
                        all_x.append(item_data['value'][0])
                        all_y.append(item_data['value'][1])

                    # Определение стартового параметра
                    if re.match(r'^growth line \d+$', name):
                        all_start_parameter = all_start_parameter + [line['data'][0]['value'][1]] * len(line['data'])
                    elif re.match(r'^recovery line \d+$', name):
                        all_start_parameter = all_start_parameter + [line['data'][0]['value'][0]] * len(line['data'])
                    else:
                        all_start_parameter = [0] * len(all_x)

                    # Проверка длины данных
                    if len(all_x) != len(all_y):
                        raise ValueError('The number of arguments X and Y does not match')

                # Добавляем последний объект Line в словарь
                if all_x and all_y:
                    item = Line()
<<<<<<< HEAD
                    item.load_data(name=name, X=all_x, Y=all_y, start_parameter=all_start_parameter)
                    dataframes_dict[name] = item
=======
                    # Сохраняем данные в словарь
                    if re.match(r'growth line \d+', line['name']):
                        item.load_data(name=line['name'], X=all_x, Y=all_y, start_parameter=all_y[0])
                    elif re.match(r'recovery line \d+', line['name']):
                        item.load_data(name=line['name'], X=all_x, Y=all_y, start_parameter=all_x[0])
                    else:
                        item.load_data(name=line['name'], X=all_x, Y=all_y, start_parameter=0)
                    dataframes_dict[line['name']] = item
>>>>>>> 13558b8d

        except FileNotFoundError:
            raise FileNotFoundError(f"File {tar_path} not found.")
        except KeyError as e:
            raise KeyError(f"Key error: {e}")
        except ValueError as e:
            raise ValueError(f"Value error: {e}")

        self.dict_line = dataframes_dict

    def fit_models(self):
        for key, item in self.dict_line.items():
            try:
                item.fit_regression()
            except ValueError as e:
                print(f"Error fitting regression for {key}: {e}")

    def check_graph(self):
        plt.figure(figsize=(20, 15))

        for key, item in self.dict_line.items():
            plt.plot(item.X, item.Y, alpha=0.5, label=f'Original {key}', color='blue')

            # list_predict = []
            # item.fit_spline()
            # for x in item.X:
            #     list_predict.append(float(item.predict_spline(x)))

            symbol = ''
            list_change_symbol = []

            list_predict = []
            for i in range(len(item.X)):
                y_predict = item.predict_value(item.X[i], item.start_parameter[i])
                list_predict.append(y_predict)
                different = item.Y[i] - y_predict

                if different > 0 and symbol != '+' and abs(different) > 0.1:
                    symbol = '+'
                    list_change_symbol.append((item.X[i], different, symbol))
                    plt.scatter(item.X[i], y_predict, color='red', label='Точки')
                elif different < 0 and symbol != '-' and abs(different) > 0.1:
                    symbol = '-'
                    list_change_symbol.append((item.X[i], different, symbol))
                    plt.scatter(item.X[i], y_predict, color='red', label='Точки')
            with open(f'tmp_cache/{item.name}.json', 'w') as f:
                json.dump(list_change_symbol, f)
                print(f'Количество перегибов {item.name}: {len(list_change_symbol)}')

            plt.plot(item.X, list_predict, label=f'Predicted {key}', linestyle='--', color='black')

            mse_total = mean_squared_error(item.Y, list_predict)
            r2_total = r2_score(item.Y, list_predict)

            print(f"{item.name}: Общая MSE для обучающей выборки: {mse_total}")
            print(f"{item.name}: Общий R2 для обучающей выборки: {r2_total}")

        plt.show()


if __name__ == '__main__':
    a = Graph()
    # a.load_graph_in_tar('pine_sorrel')
    a.load_graph_in_tar('nortTaiga_pine_lingonberry')
    a.fit_models()
    a.check_graph()
    print(a)<|MERGE_RESOLUTION|>--- conflicted
+++ resolved
@@ -34,46 +34,21 @@
                 all_y = []
                 all_start_parameter = []
 
-                for i, line in enumerate(data_list):
-                    current_name = re.sub(r'\d+$', '', line['name']).strip()
+                for i in range(len(data)):
+                    line = data[i]
 
-                    # Если имя изменилось, создаём новый объект Line
-                    if name != current_name and name:
-                        item = Line()
-                        item.load_data(name=name, X=all_x, Y=all_y, start_parameter=all_start_parameter)
-                        dataframes_dict[name] = item
-
-                        # Сброс данных для нового объекта
-                        all_x = []
-                        all_y = []
-                        all_start_parameter = []
-
-                    name = current_name
+                    all_x = []
+                    all_y = []
 
                     # Извлечение данных для текущей линии
-                    for item_data in line['data']:
-                        all_x.append(item_data['value'][0])
-                        all_y.append(item_data['value'][1])
+                    for item in line['data']:
+                        all_x.append(item['value'][0])
+                        all_y.append(item['value'][1])
 
-                    # Определение стартового параметра
-                    if re.match(r'^growth line \d+$', name):
-                        all_start_parameter = all_start_parameter + [line['data'][0]['value'][1]] * len(line['data'])
-                    elif re.match(r'^recovery line \d+$', name):
-                        all_start_parameter = all_start_parameter + [line['data'][0]['value'][0]] * len(line['data'])
-                    else:
-                        all_start_parameter = [0] * len(all_x)
-
-                    # Проверка длины данных
                     if len(all_x) != len(all_y):
                         raise ValueError('The number of arguments X and Y does not match')
 
-                # Добавляем последний объект Line в словарь
-                if all_x and all_y:
                     item = Line()
-<<<<<<< HEAD
-                    item.load_data(name=name, X=all_x, Y=all_y, start_parameter=all_start_parameter)
-                    dataframes_dict[name] = item
-=======
                     # Сохраняем данные в словарь
                     if re.match(r'growth line \d+', line['name']):
                         item.load_data(name=line['name'], X=all_x, Y=all_y, start_parameter=all_y[0])
@@ -82,7 +57,6 @@
                     else:
                         item.load_data(name=line['name'], X=all_x, Y=all_y, start_parameter=0)
                     dataframes_dict[line['name']] = item
->>>>>>> 13558b8d
 
         except FileNotFoundError:
             raise FileNotFoundError(f"File {tar_path} not found.")
@@ -116,7 +90,7 @@
 
             list_predict = []
             for i in range(len(item.X)):
-                y_predict = item.predict_value(item.X[i], item.start_parameter[i])
+                y_predict = item.predict_value(item.X[i], item.start_parameter)
                 list_predict.append(y_predict)
                 different = item.Y[i] - y_predict
 
@@ -140,12 +114,14 @@
             print(f"{item.name}: Общая MSE для обучающей выборки: {mse_total}")
             print(f"{item.name}: Общий R2 для обучающей выборки: {r2_total}")
 
+
+
         plt.show()
 
 
 if __name__ == '__main__':
     a = Graph()
-    # a.load_graph_in_tar('pine_sorrel')
+    #a.load_graph_in_tar('pine_sorrel')
     a.load_graph_in_tar('nortTaiga_pine_lingonberry')
     a.fit_models()
     a.check_graph()
